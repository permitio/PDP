# OPA BUILD STAGE -----------------------------------
# build opa from source or download precompiled binary
# ---------------------------------------------------
FROM golang:bullseye AS opa_build

COPY custom* /custom
COPY datasync* /datasync

RUN if [ -f /custom/custom_opa.tar.gz ]; \
  then \
  cd /custom && \
  tar xzf custom_opa.tar.gz && \
  go build -ldflags="-extldflags=-static" -o /opa && \
  rm -rf /custom ; \
  else \
  case $(uname -m) in \
  x86_64) \
  curl -L -o /opa https://openpolicyagent.org/downloads/latest/opa_linux_amd64_static ; \
  ;; \
  aarch64) \
  curl -L -o /opa https://openpolicyagent.org/downloads/latest/opa_linux_arm64_static ; \
  ;; \
  *) \
  echo "Unknown architecture." ; \
  exit 1 ; \
  ;; \
  esac ; \
  fi

RUN if [ -f /datasync/datasync.tar.gz ]; \
  then \
  cd /datasync && \
  tar xzf datasync.tar.gz && \
  go build -ldflags="-extldflags=-static" -o /factstore ./cmd/factstore_server && \
  rm -rf /datasync ; \
  else \
  case $(uname -m) in \
  x86_64) \
    if [ -f /datasync/factstore_server-linux-amd64 ]; then \
      cp /datasync/factstore_server-linux-amd64 /factstore; \
    else \
      echo "factstore_server-linux-amd64 not found." ; \
      if [ "$ALLOW_MISSING_FACTSTORE" = "false" ]; then \
        echo "Missing Factstore is not allowed, exiting..."; exit 1; \
      else \
        echo "Missing Factstore is allowed, continuing..."; \
        touch /factstore ; \
      fi \
    fi \
  ;; \
  aarch64) \
    if [ -f /datasync/factstore_server-linux-arm64 ]; then \
      cp /datasync/factstore_server-linux-arm64 /factstore; \
    else \
      echo "factstore_server-linux-arm64 not found." ; \
      if [ "$ALLOW_MISSING_FACTSTORE" = "false" ]; then \
        echo "Missing Factstore is not allowed, exiting..."; exit 1; \
      else \
        echo "Missing Factstore is allowed, continuing..."; \
        touch /factstore ; \
      fi \
    fi \
  ;; \
  *) \
    echo "Unknown architecture." ; \
    exit 1 ; \
  ;; \
  esac ; \
  fi


# MAIN IMAGE ----------------------------------------
# most of the time only this image should be built
# ---------------------------------------------------
FROM python:3.10-alpine

WORKDIR /app

RUN addgroup -S permit -g 1001
RUN adduser -S -s /bin/bash -u 1000 -G permit -h /home/permit permit

# create backup directory
RUN mkdir -p /app/backup && chmod -R 777 /app/backup

# install linux libraries necessary to compile some python packages
RUN apk update && \
    apk add --no-cache bash build-base libffi-dev libressl-dev musl-dev zlib-dev gcompat

# Copy custom opa binary
RUN mkdir /app/bin
RUN chown -R permit:permit /app/bin
COPY --from=opa_build --chmod=755 /opa /app/bin/opa
<<<<<<< HEAD
COPY --from=opa_build --chmod=755 /factstore /app/bin/factstore
=======
ENV OPAL_INLINE_OPA_EXEC_PATH="/app/bin/opa"
>>>>>>> 87a6be66

# bash is needed for ./start/sh script
COPY scripts ./

RUN mkdir -p /config
RUN chown -R permit:permit /config

# copy wait-for-it (use only for development! e.g: docker compose)
COPY scripts/wait-for-it.sh /usr/wait-for-it.sh
RUN chmod +x /usr/wait-for-it.sh

# copy startup script
COPY ./scripts/start.sh ./start.sh
RUN chmod +x ./start.sh

RUN chown -R permit:permit /home/permit
RUN chown -R permit:permit /usr/
USER permit

# copy Kong route-to-resource translation table
COPY kong_routes.json /config/kong_routes.json

# copy gunicorn_config
COPY ./scripts/gunicorn_conf.py ./gunicorn_conf.py

# install python dependencies
COPY ./requirements.txt ./requirements.txt
RUN pip install -r requirements.txt
RUN python -m pip uninstall -y pip setuptools
RUN rm -r /usr/local/lib/python3.10/ensurepip

# copy app code
COPY ./horizon ./horizon

# copy version file
COPY ./permit_pdp_version /app/permit_pdp_version

# Make sure scripts in .local are usable:
ENV PATH="/:/app/bin:/home/permit/.local/bin:$PATH"
# uvicorn config ------------------------------------

# WARNING: do not change the number of workers on the opal client!
# only one worker is currently supported for the client.

# number of uvicorn workers
ENV UVICORN_NUM_WORKERS=1
# uvicorn asgi app
ENV UVICORN_ASGI_APP="horizon.main:app"
# uvicorn port
ENV UVICORN_PORT=7000

# opal configuration --------------------------------
ENV OPAL_SERVER_URL="https://opal.permit.io"
ENV OPAL_LOG_DIAGNOSE="false"
ENV OPAL_LOG_TRACEBACK="false"
ENV OPAL_LOG_MODULE_EXCLUDE_LIST="[]"
ENV OPAL_INLINE_OPA_ENABLED="true"
ENV OPAL_INLINE_OPA_LOG_FORMAT="http"

# horizon configuration -----------------------------
# by default, the backend is at port 8000 on the docker host
# in prod, you must pass the correct url
ENV PDP_CONTROL_PLANE="https://api.permit.io"
ENV PDP_API_KEY="MUST BE DEFINED"
ENV PDP_REMOTE_CONFIG_ENDPOINT="/v2/pdps/me/config"
ENV PDP_REMOTE_STATE_ENDPOINT="/v2/pdps/me/state"
ENV PDP_VERSION_FILE_PATH="/app/permit_pdp_version"
ENV PDP_DATA_MANAGER_BINARY_PATH="/app/bin/factstore"
# This is a default PUBLIC (not secret) key,
# and it is here as a safety measure on purpose.
ENV OPAL_AUTH_PUBLIC_KEY="ssh-rsa AAAAB3NzaC1yc2EAAAADAQABAAACAQDe2iQ+/E01P2W5/EZwD5NpRiSQ8/r/k18pFnym+vWCSNMWpd9UVpgOUWfA9CAX4oEo5G6RfVVId/epPH/qVSL87uh5PakkLZ3E+PWVnYtbzuFPs/lHZ9HhSqNtOQ3WcPDTcY/ST2jyib2z0sURYDMInSc1jnYKqPQ6YuREdoaNdPHwaTFN1tEKhQ1GyyhL5EDK97qU1ejvcYjpGm+EeE2sjauHYn2iVXa2UA9fC+FAKUwKqNcwRTf3VBLQTE6EHGWbxVzXv1Feo8lPZgL7Yu/UPgp7ivCZhZCROGDdagAfK9sveYjkKiWCLNUSpado/E5Vb+/1EVdAYj6fCzk45AdQzA9vwZefP0sVg7EuZ8VQvlz7cU9m+XYIeWqduN4Qodu87rtBYtSEAsru/8YDCXBDWlLJfuZb0p/klbte3TayKnQNSWD+tNYSJHrtA/3ZewP+tGDmtgLeB38NLy1xEsgd31v6ISOSCTHNS8ku9yWQXttv0/xRnuITr8a3TCLuqtUrNOhCx+nKLmYF2cyjYeQjOWWpn/Z6VkZvOa35jhG1ETI8IwE+t5zXqrf2s505mh18LwA1DhC8L/wHk8ZG7bnUe56QwxEo32myUBN8nHdu7XmPCVP8MWQNLh406QRAysishWhXVs/+0PbgfBJ/FxKP8BXW9zqzeIG+7b/yk8tRHQ=="
# expose sidecar port
EXPOSE 7000
# expose opa directly
EXPOSE 8181

# run gunicorn
CMD ["/app/start.sh"]<|MERGE_RESOLUTION|>--- conflicted
+++ resolved
@@ -90,11 +90,9 @@
 RUN mkdir /app/bin
 RUN chown -R permit:permit /app/bin
 COPY --from=opa_build --chmod=755 /opa /app/bin/opa
-<<<<<<< HEAD
+ENV OPAL_INLINE_OPA_EXEC_PATH="/app/bin/opa"
+
 COPY --from=opa_build --chmod=755 /factstore /app/bin/factstore
-=======
-ENV OPAL_INLINE_OPA_EXEC_PATH="/app/bin/opa"
->>>>>>> 87a6be66
 
 # bash is needed for ./start/sh script
 COPY scripts ./
