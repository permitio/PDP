pub(crate) use crate::config::cache::{CacheConfig, CacheStore};
use crate::config::horizon::HorizonConfig;
use crate::config::opa::OpaConfig;
use config::{Config as ConfigCrate, ConfigError};
use serde::Deserialize;

pub mod cache;
pub mod horizon;
pub mod opa;

/// Main configuration structure for the PDP server
#[derive(Debug, Deserialize, Clone)]
pub struct PDPConfig {
    /// API Key for authentication - mandatory for all API calls
    #[serde(default)]
    pub api_key: String,

    /// Debug mode (injects debug attributes to OPA requests)
    #[serde(default)]
    pub debug: Option<bool>,

    /// The port the PDP server will listen to (default: 7766)
    #[serde(default)]
    pub port: u16,

    /// Feature flag for new authorized users implementation
    #[serde(default)]
    pub use_new_authorized_users: bool,

    /// Timeout in seconds for health checks (default: 1.0 second)
    #[serde(default)]
    pub healthcheck_timeout: f64,

    /// Horizon service configuration
    #[serde(default)]
    pub horizon: HorizonConfig,

    /// OPA service configuration
    #[serde(default)]
    pub opa: OpaConfig,

    /// Cache configuration
    #[serde(default)]
    pub cache: CacheConfig,
}

impl Default for PDPConfig {
    fn default() -> Self {
        Self {
            api_key: "".to_string(),
            debug: None,
            port: 7766,
            use_new_authorized_users: false,
            healthcheck_timeout: 1.0, // 1 second timeout for health checks
            horizon: HorizonConfig::default(),
            opa: OpaConfig::default(),
            cache: CacheConfig::default(),
        }
    }
}

impl PDPConfig {
    /// Creates a new Config instance from environment variables
    pub fn new() -> Result<Self, String> {
        // Create a config builder with environment source
        let config_builder = ConfigCrate::builder()
            .build()
            .map_err(|e: ConfigError| e.to_string())?;

        // Deserialize the basic configuration
        let base_config: Self = config_builder
            .try_deserialize()
            .map_err(|e| e.to_string())?;

        // Create a new configuration with environment variables
        Ok(Self::from_env(&base_config))
    }

    /// Creates a new configuration from environment variables
    pub fn from_env(config: &Self) -> Self {
        // Apply environment variables to main config
        let mut result = config.clone();

        // Apply API key from environment
        if let Ok(api_key) = std::env::var("PDP_API_KEY") {
            result.api_key = api_key;
        }

        // Apply port from environment
        if let Ok(port) = std::env::var("PDP_PORT") {
            if let Ok(parsed) = port.parse::<u16>() {
                result.port = parsed;
            }
        }

        // Apply debug flag from environment
        if let Ok(debug) = std::env::var("PDP_DEBUG") {
            if let Ok(parsed) = debug.parse::<bool>() {
                result.debug = Some(parsed);
            }
        }

        // Apply use_new_authorized_users flag from environment
        if let Ok(use_new) = std::env::var("PDP_USE_NEW_AUTHORIZED_USERS") {
            if let Ok(parsed) = use_new.parse::<bool>() {
                result.use_new_authorized_users = parsed;
            }
        }

        // Apply health check timeout from environment
        if let Ok(timeout) = std::env::var("PDP_HEALTHCHECK_TIMEOUT") {
            if let Ok(parsed) = timeout.parse::<f64>() {
                result.healthcheck_timeout = parsed;
            }
        }

        // Apply sub-configurations
        result.horizon = HorizonConfig::from_env(&result.horizon);
        result.opa = OpaConfig::from_env(&result.opa);
        result.cache = CacheConfig::from_env(&result.cache);

        result
    }

    #[cfg(test)]
    pub fn for_test_with_mocks(
        horizon_mock: &wiremock::MockServer,
        opa_mock: &wiremock::MockServer,
    ) -> Self {
        Self {
            api_key: "test_api_key".to_string(),
            debug: Some(true),
            port: 0, // Let the OS choose a port
            use_new_authorized_users: false,
            healthcheck_timeout: 1.0,
            // Use the mock server addresses for testing
            horizon: HorizonConfig {
                host: horizon_mock.address().ip().to_string(),
                port: horizon_mock.address().port(),
                python_path: "python3".to_string(),
                client_timeout: 60,
                health_check_timeout: 1,
                health_check_interval: 5,
                health_check_failure_threshold: 12,
                startup_delay: 5,
                restart_interval: 1,
                termination_timeout: 30,
            },
            opa: OpaConfig {
                url: opa_mock.uri(),
                client_query_timeout: 5,
            },
            cache: CacheConfig {
                ttl: 60,
                store: CacheStore::None,
                ..Default::default()
            },
        }
    }
}

#[cfg(test)]
mod tests {
    use super::*;
    use std::sync::Mutex;

    // This mutex ensures tests don't interfere with each other's environment variables
    static ENV_MUTEX: Mutex<()> = Mutex::new(());

    // Helper to set environment variables for testing
    fn with_env_vars<F, R>(vars: &[(&str, &str)], test_fn: F) -> R
    where
        F: FnOnce() -> R,
    {
        // Acquire the mutex to prevent other tests from modifying the environment
        let lock = ENV_MUTEX
            .lock()
            .expect("Failed to acquire environment mutex");

        // Save the original values
        let mut old_values = Vec::new();
        for (key, _) in vars {
            old_values.push((*key, std::env::var(*key).ok()));
        }

        // Clear any PDP_ environment variables
        for (name, _) in std::env::vars() {
            if name.starts_with("PDP_") {
                std::env::remove_var(name);
            }
        }

        // Set the new values
        for (key, value) in vars {
            std::env::set_var(key, value);
        }

        // Debug - print all environment variables
        println!("Environment variables for test:");
        for (name, value) in std::env::vars() {
            if name.starts_with("PDP_") {
                println!("  {}: {}", name, value);
            }
        }

        // Run the test function
        let result = test_fn();

        // Restore the original environment
        for (name, _) in std::env::vars() {
            if name.starts_with("PDP_") {
                std::env::remove_var(name);
            }
        }

        // Restore original values
        for (key, maybe_value) in old_values {
            if let Some(val) = maybe_value {
                std::env::set_var(key, val);
            }
        }

        // Release the lock explicitly (though it would happen automatically at the end of scope)
        drop(lock);

        result
    }

    #[test]
    fn test_default_config() {
        with_env_vars(
            &[
                ("PDP_API_KEY", "test-api-key"),
                ("PDP_PORT", "7766"),
                ("PDP_CACHE_TTL", "3600"),
                ("PDP_CACHE_STORE", "none"),
            ],
            || {
                let config = PDPConfig::new().unwrap();
                println!("Config loaded: api_key='{}'", config.api_key);
                assert_eq!(config.port, 7766);
                assert_eq!(config.cache.ttl, 3600);
                assert_eq!(config.horizon.host, "0.0.0.0");
                assert_eq!(config.horizon.port, 7001);
                assert_eq!(config.horizon.python_path, "python3");
                assert_eq!(config.opa.url, "http://localhost:8181");
                assert_eq!(config.opa.client_query_timeout, 1);
                assert_eq!(config.horizon.client_timeout, 60);
                assert_eq!(config.cache.store, CacheStore::None);
                assert_eq!(config.cache.memory.capacity, 128);
                assert_eq!(config.cache.redis.url, "");
                assert_eq!(config.api_key, "test-api-key");
            },
        );
    }

    #[test]
    fn test_default_cache_store() {
        with_env_vars(&[("PDP_API_KEY", "test-api-key")], || {
            let config = PDPConfig::new().unwrap();
            assert_eq!(config.cache.store, CacheStore::None);
        });
    }

    #[test]
    fn test_in_memory_cache_store() {
        with_env_vars(
            &[
                ("PDP_API_KEY", "test-api-key"),
                ("PDP_CACHE_STORE", "in-memory"),
                ("PDP_CACHE_MEMORY_CAPACITY", "256"),
            ],
            || {
                let config = PDPConfig::new().unwrap();
                assert_eq!(config.cache.store, CacheStore::InMemory);
                assert_eq!(config.cache.memory.capacity, 256);
            },
        );
    }

    #[test]
    fn test_redis_cache_store() {
        with_env_vars(
            &[
                ("PDP_API_KEY", "test-api-key"),
                ("PDP_CACHE_STORE", "redis"),
                ("PDP_CACHE_REDIS_URL", "redis://localhost:6379"),
            ],
            || {
                let config = PDPConfig::new().unwrap();
                assert_eq!(config.cache.store, CacheStore::Redis);
                assert_eq!(config.cache.redis.url, "redis://localhost:6379");
            },
        );
    }

    #[test]
    fn test_comprehensive_env_vars() {
        with_env_vars(
            &[
                // Top level config
                ("PDP_API_KEY", "env-test-api-key"),
                ("PDP_PORT", "7777"),
                ("PDP_DEBUG", "true"),
                ("PDP_USE_NEW_AUTHORIZED_USERS", "true"),
                ("PDP_HEALTHCHECK_TIMEOUT", "2.5"),
                // Cache config
                ("PDP_CACHE_TTL", "1800"),
                ("PDP_CACHE_STORE", "in-memory"),
                ("PDP_CACHE_MEMORY_CAPACITY", "256"),
                ("PDP_CACHE_REDIS_URL", "redis://test-host:6379"),
                // OPA config
                ("PDP_OPA_URL", "http://test-opa:8181"),
                ("PDP_OPA_CLIENT_QUERY_TIMEOUT", "3"),
                // Horizon config
                ("PDP_HORIZON_HOST", "test-horizon-host"),
                ("PDP_HORIZON_PORT", "7002"),
                ("PDP_HORIZON_PYTHON_PATH", "/usr/bin/python3"),
                ("PDP_HORIZON_CLIENT_TIMEOUT", "30"),
                ("PDP_HORIZON_HEALTH_CHECK_TIMEOUT", "2"),
                ("PDP_HORIZON_HEALTH_CHECK_INTERVAL", "10"),
                ("PDP_HORIZON_HEALTH_CHECK_FAILURE_THRESHOLD", "5"),
                ("PDP_HORIZON_STARTUP_DELAY", "3"),
                ("PDP_HORIZON_RESTART_INTERVAL", "2"),
                ("PDP_HORIZON_TERMINATION_TIMEOUT", "15"),
            ],
            || {
                let config = PDPConfig::new().unwrap();

                // Test top level config
                assert_eq!(config.api_key, "env-test-api-key");
                assert_eq!(config.port, 7777);
                assert_eq!(config.debug, Some(true));
                assert!(config.use_new_authorized_users);
<<<<<<< HEAD
=======
                assert_eq!(config.healthcheck_timeout, 2.5);
>>>>>>> 8045e9c9

                // Test cache config
                assert_eq!(config.cache.ttl, 1800);
                assert_eq!(config.cache.store, CacheStore::InMemory);
                assert_eq!(config.cache.memory.capacity, 256);
                assert_eq!(config.cache.redis.url, "redis://test-host:6379");

                // Test OPA config
                assert_eq!(config.opa.url, "http://test-opa:8181");
                assert_eq!(config.opa.client_query_timeout, 3);

                // Test Horizon config
                assert_eq!(config.horizon.host, "test-horizon-host");
                assert_eq!(config.horizon.port, 7002);
                assert_eq!(config.horizon.python_path, "/usr/bin/python3");
                assert_eq!(config.horizon.client_timeout, 30);
                assert_eq!(config.horizon.health_check_timeout, 2);
                assert_eq!(config.horizon.health_check_interval, 10);
                assert_eq!(config.horizon.health_check_failure_threshold, 5);
                assert_eq!(config.horizon.startup_delay, 3);
                assert_eq!(config.horizon.restart_interval, 2);
                assert_eq!(config.horizon.termination_timeout, 15);
            },
        );
    }
}<|MERGE_RESOLUTION|>--- conflicted
+++ resolved
@@ -332,10 +332,7 @@
                 assert_eq!(config.port, 7777);
                 assert_eq!(config.debug, Some(true));
                 assert!(config.use_new_authorized_users);
-<<<<<<< HEAD
-=======
                 assert_eq!(config.healthcheck_timeout, 2.5);
->>>>>>> 8045e9c9
 
                 // Test cache config
                 assert_eq!(config.cache.ttl, 1800);
