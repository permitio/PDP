from pydantic import AnyHttpUrl
from starlette.datastructures import QueryParams
import re2 as re
from typing import List, Optional

from horizon.enforcer.schemas import MappingRuleData
from opal_client.logger import logger


class MappingRulesUtils:
    @staticmethod
    def _compare_urls(mapping_rule_url: AnyHttpUrl, request_url: AnyHttpUrl) -> bool:
        if mapping_rule_url.scheme != request_url.scheme:
            return False
        if mapping_rule_url.host != request_url.host:
            return False
        if not MappingRulesUtils._compare_url_path(mapping_rule_url.path, request_url.path):
            return False
        if not MappingRulesUtils._compare_query_params(mapping_rule_url.query, request_url.query):  # noqa: SIM103
            return False
        return True

    @staticmethod
<<<<<<< HEAD
    def _compare_url_path(
        mapping_rule_url: str | None, request_url: str | None
    ) -> bool:
        if mapping_rule_url is None or request_url is None:
            return mapping_rule_url is None and request_url is None

=======
    def _compare_url_path(mapping_rule_url: str | None, request_url: str | None) -> bool:
        if mapping_rule_url is None and request_url is None:
            return True
        if not (mapping_rule_url is not None and request_url is not None):
            return False
>>>>>>> 3a74fdf9
        mapping_rule_url_parts = mapping_rule_url.split("/")
        request_url_parts = request_url.split("/")
        
        if len(mapping_rule_url_parts) != len(request_url_parts):
            return False
<<<<<<< HEAD
            
        return all(
            part.startswith("{") and part.endswith("}") or part == req_part
            for part, req_part in zip(mapping_rule_url_parts, request_url_parts)
        )
=======
        for i in range(len(mapping_rule_url_parts)):
            if mapping_rule_url_parts[i].startswith("{") and mapping_rule_url_parts[i].endswith("}"):
                continue
            if mapping_rule_url_parts[i] != request_url_parts[i]:
                return False
        return True
>>>>>>> 3a74fdf9

    @staticmethod
    def _compare_query_params(mapping_rule_query_string: str | None, request_url_query_string: str | None) -> bool:
        if mapping_rule_query_string is None and request_url_query_string is None:
            # if both are None, they are equal
            return True
        if mapping_rule_query_string is not None and request_url_query_string is None:
            # if the request query string is None, but the mapping rule query string is not
            # then the request does not match the mapping rule
            return False
        if mapping_rule_query_string is None and request_url_query_string is not None:
            # if the mapping rule query string is None, but the request query string is not
            # then the request matches the query string rules it has additional data to the rule
            return True

        mapping_rule_query_params = QueryParams(mapping_rule_query_string)
        request_query_params = QueryParams(request_url_query_string)

        for key in mapping_rule_query_params:
            if key not in request_query_params:
                return False

            if mapping_rule_query_params[key].startswith("{") and mapping_rule_query_params[key].endswith("}"):
                # if the value is an attribute
                # we just need to make sure the attribute is in the request query params
                continue
            elif mapping_rule_query_params[key] != request_query_params[key]:
                # if the value is not an attribute, verify that the values are the same
                return False
        return True

    @staticmethod
    def extract_attributes_from_url(rule_url: str, request_url: str) -> dict:
        rule_url_parts = rule_url.split("/")
        request_url_parts = request_url.split("/")
        
        if len(rule_url_parts) != len(request_url_parts):
            return {}
            
        return {
            rule_part[1:-1]: req_part
            for rule_part, req_part in zip(rule_url_parts, request_url_parts)
            if rule_part.startswith("{") and rule_part.endswith("}")
        }

    @staticmethod
    def extract_attributes_from_query_params(rule_url: str, request_url: str) -> dict:
        if "?" not in rule_url or "?" not in request_url:
            return {}
        rule_query_params = QueryParams(rule_url.split("?")[1])
        request_query_params = QueryParams(request_url.split("?")[1])
        attributes = {}
        for key in rule_query_params:
            if rule_query_params[key].startswith("{") and rule_query_params[key].endswith("}"):
                attributes[rule_query_params[key][1:-1]] = request_query_params[key]
        return attributes

    @classmethod
    def _compare_urls(
        cls, 
        mapping_rule_url: str, 
        request_url: str, 
        is_regex: bool = False
    ) -> bool:
        """
        Compare a mapping rule URL against a request URL.
        """
        # If the mapping rule is a regex pattern
        if is_regex:
            try:
                pattern = re.compile(mapping_rule_url)
                match_result = bool(pattern.match(request_url))
                logger.debug(
                    "regex url comparison",
                    pattern=mapping_rule_url,
                    url=request_url,
                    matched=match_result
                )
                return match_result
            except re.error as e:
                logger.warning(
                    "regex pattern compilation failed",
                    pattern=mapping_rule_url,
                    error=str(e)
                )
                return False
        
        # For traditional URL matching
        try:
            # Compare paths
            if not cls._compare_url_path(mapping_rule_url, request_url):
                return False
            
            return True
        except Exception as e:
            logger.warning(
                "URL comparison failed - verify URL format and structure",
                mapping_url=mapping_rule_url,
                request_url=request_url,
                error_message=str(e),
                error_type=type(e).__name__
            )
            return False

    @classmethod
    def extract_mapping_rule_by_request(
        cls, 
        mapping_rules: List[MappingRuleData], 
        http_method: str, 
        url: str
    ) -> Optional[MappingRuleData]:
        """Extract matching mapping rule for the given request"""
        http_method = http_method.lower()  # Convert once instead of in each iteration
        
        for mapping_rule in mapping_rules:
<<<<<<< HEAD
            is_regex = mapping_rule.url_type == "regex"
            
            logger.debug(
                "checking mapping rule",
                rule_url=mapping_rule.url,
                rule_method=mapping_rule.http_method,
                rule_type=getattr(mapping_rule, 'url_type', None),
                request_url=url,
                request_method=http_method,
                is_regex=is_regex
            )
            
            # Check method first as it's cheaper than URL comparison
            if mapping_rule.http_method.lower() != http_method:
=======
            if mapping_rule.http_method != http_method.lower():
                # if the method is not the same, we don't need to check the url
>>>>>>> 3a74fdf9
                continue
                
            if not cls._compare_urls(mapping_rule.url, url, is_regex=is_regex):
                # if the urls doesn't match, we don't need to check the headers
                continue
            
            logger.debug("found matching rule")
            return mapping_rule
        
        return None<|MERGE_RESOLUTION|>--- conflicted
+++ resolved
@@ -1,10 +1,9 @@
+import re2 as re
+from loguru import logger
 from pydantic import AnyHttpUrl
 from starlette.datastructures import QueryParams
-import re2 as re
-from typing import List, Optional
 
 from horizon.enforcer.schemas import MappingRuleData
-from opal_client.logger import logger
 
 
 class MappingRulesUtils:
@@ -21,39 +20,20 @@
         return True
 
     @staticmethod
-<<<<<<< HEAD
-    def _compare_url_path(
-        mapping_rule_url: str | None, request_url: str | None
-    ) -> bool:
+    def _compare_url_path(mapping_rule_url: str | None, request_url: str | None) -> bool:
         if mapping_rule_url is None or request_url is None:
             return mapping_rule_url is None and request_url is None
 
-=======
-    def _compare_url_path(mapping_rule_url: str | None, request_url: str | None) -> bool:
-        if mapping_rule_url is None and request_url is None:
-            return True
-        if not (mapping_rule_url is not None and request_url is not None):
-            return False
->>>>>>> 3a74fdf9
         mapping_rule_url_parts = mapping_rule_url.split("/")
         request_url_parts = request_url.split("/")
-        
+
         if len(mapping_rule_url_parts) != len(request_url_parts):
             return False
-<<<<<<< HEAD
-            
+
         return all(
-            part.startswith("{") and part.endswith("}") or part == req_part
-            for part, req_part in zip(mapping_rule_url_parts, request_url_parts)
+            (part.startswith("{") and part.endswith("}")) or part == req_part
+            for part, req_part in zip(mapping_rule_url_parts, request_url_parts, strict=False)
         )
-=======
-        for i in range(len(mapping_rule_url_parts)):
-            if mapping_rule_url_parts[i].startswith("{") and mapping_rule_url_parts[i].endswith("}"):
-                continue
-            if mapping_rule_url_parts[i] != request_url_parts[i]:
-                return False
-        return True
->>>>>>> 3a74fdf9
 
     @staticmethod
     def _compare_query_params(mapping_rule_query_string: str | None, request_url_query_string: str | None) -> bool:
@@ -89,13 +69,13 @@
     def extract_attributes_from_url(rule_url: str, request_url: str) -> dict:
         rule_url_parts = rule_url.split("/")
         request_url_parts = request_url.split("/")
-        
+
         if len(rule_url_parts) != len(request_url_parts):
             return {}
-            
+
         return {
             rule_part[1:-1]: req_part
-            for rule_part, req_part in zip(rule_url_parts, request_url_parts)
+            for rule_part, req_part in zip(rule_url_parts, request_url_parts, strict=False)
             if rule_part.startswith("{") and rule_part.endswith("}")
         }
 
@@ -112,12 +92,7 @@
         return attributes
 
     @classmethod
-    def _compare_urls(
-        cls, 
-        mapping_rule_url: str, 
-        request_url: str, 
-        is_regex: bool = False
-    ) -> bool:
+    def _compare_urls(cls, mapping_rule_url: str, request_url: str, *, is_regex: bool = False) -> bool:
         """
         Compare a mapping rule URL against a request URL.
         """
@@ -126,75 +101,56 @@
             try:
                 pattern = re.compile(mapping_rule_url)
                 match_result = bool(pattern.match(request_url))
-                logger.debug(
-                    "regex url comparison",
-                    pattern=mapping_rule_url,
-                    url=request_url,
-                    matched=match_result
-                )
+                logger.debug("regex url comparison", pattern=mapping_rule_url, url=request_url, matched=match_result)
                 return match_result
             except re.error as e:
-                logger.warning(
-                    "regex pattern compilation failed",
-                    pattern=mapping_rule_url,
-                    error=str(e)
-                )
+                logger.warning("regex pattern compilation failed", pattern=mapping_rule_url, error=str(e))
                 return False
-        
+
         # For traditional URL matching
         try:
             # Compare paths
-            if not cls._compare_url_path(mapping_rule_url, request_url):
-                return False
-            
-            return True
-        except Exception as e:
+            return not cls._compare_url_path(mapping_rule_url, request_url)
+        except Exception as e:  # noqa: BLE001
             logger.warning(
                 "URL comparison failed - verify URL format and structure",
                 mapping_url=mapping_rule_url,
                 request_url=request_url,
                 error_message=str(e),
-                error_type=type(e).__name__
+                error_type=type(e).__name__,
             )
             return False
 
     @classmethod
     def extract_mapping_rule_by_request(
-        cls, 
-        mapping_rules: List[MappingRuleData], 
-        http_method: str, 
-        url: str
-    ) -> Optional[MappingRuleData]:
+        cls, mapping_rules: list[MappingRuleData], http_method: str, url: str
+    ) -> MappingRuleData | None:
         """Extract matching mapping rule for the given request"""
         http_method = http_method.lower()  # Convert once instead of in each iteration
-        
+
         for mapping_rule in mapping_rules:
-<<<<<<< HEAD
             is_regex = mapping_rule.url_type == "regex"
-            
+
             logger.debug(
                 "checking mapping rule",
                 rule_url=mapping_rule.url,
                 rule_method=mapping_rule.http_method,
-                rule_type=getattr(mapping_rule, 'url_type', None),
+                rule_type=getattr(mapping_rule, "url_type", None),
                 request_url=url,
                 request_method=http_method,
-                is_regex=is_regex
+                is_regex=is_regex,
             )
-            
+
             # Check method first as it's cheaper than URL comparison
             if mapping_rule.http_method.lower() != http_method:
-=======
-            if mapping_rule.http_method != http_method.lower():
                 # if the method is not the same, we don't need to check the url
->>>>>>> 3a74fdf9
                 continue
-                
+
             if not cls._compare_urls(mapping_rule.url, url, is_regex=is_regex):
                 # if the urls doesn't match, we don't need to check the headers
                 continue
-            
+
             logger.debug("found matching rule")
             return mapping_rule
-        
+
         return None